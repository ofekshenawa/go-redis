package redis

import (
	"context"
	"encoding"
	"errors"
	"fmt"
	"io"
	"net"
	"reflect"
	"runtime"
	"strings"
	"time"

	"github.com/redis/go-redis/v9/internal"
)

// KeepTTL is a Redis KEEPTTL option to keep existing TTL, it requires your redis-server version >= 6.0,
// otherwise you will receive an error: (error) ERR syntax error.
// For example:
//
//	rdb.Set(ctx, key, value, redis.KeepTTL)
const KeepTTL = -1

func usePrecise(dur time.Duration) bool {
	return dur < time.Second || dur%time.Second != 0
}

func formatMs(ctx context.Context, dur time.Duration) int64 {
	if dur > 0 && dur < time.Millisecond {
		internal.Logger.Printf(
			ctx,
			"specified duration is %s, but minimal supported value is %s - truncating to 1ms",
			dur, time.Millisecond,
		)
		return 1
	}
	return int64(dur / time.Millisecond)
}

func formatSec(ctx context.Context, dur time.Duration) int64 {
	if dur > 0 && dur < time.Second {
		internal.Logger.Printf(
			ctx,
			"specified duration is %s, but minimal supported value is %s - truncating to 1s",
			dur, time.Second,
		)
		return 1
	}
	return int64(dur / time.Second)
}

func appendArgs(dst, src []interface{}) []interface{} {
	if len(src) == 1 {
		return appendArg(dst, src[0])
	}

	dst = append(dst, src...)
	return dst
}

func appendArg(dst []interface{}, arg interface{}) []interface{} {
	switch arg := arg.(type) {
	case []string:
		for _, s := range arg {
			dst = append(dst, s)
		}
		return dst
	case []interface{}:
		dst = append(dst, arg...)
		return dst
	case map[string]interface{}:
		for k, v := range arg {
			dst = append(dst, k, v)
		}
		return dst
	case map[string]string:
		for k, v := range arg {
			dst = append(dst, k, v)
		}
		return dst
	case time.Time, time.Duration, encoding.BinaryMarshaler, net.IP:
		return append(dst, arg)
	default:
		// scan struct field
		v := reflect.ValueOf(arg)
		if v.Type().Kind() == reflect.Ptr {
			if v.IsNil() {
				// error: arg is not a valid object
				return dst
			}
			v = v.Elem()
		}

		if v.Type().Kind() == reflect.Struct {
			return appendStructField(dst, v)
		}

		return append(dst, arg)
	}
}

// appendStructField appends the field and value held by the structure v to dst, and returns the appended dst.
func appendStructField(dst []interface{}, v reflect.Value) []interface{} {
	typ := v.Type()
	for i := 0; i < typ.NumField(); i++ {
		tag := typ.Field(i).Tag.Get("redis")
		if tag == "" || tag == "-" {
			continue
		}
		name, opt, _ := strings.Cut(tag, ",")
		if name == "" {
			continue
		}

		field := v.Field(i)

		// miss field
		if omitEmpty(opt) && isEmptyValue(field) {
			continue
		}

		if field.CanInterface() {
			dst = append(dst, name, field.Interface())
		}
	}

	return dst
}

func omitEmpty(opt string) bool {
	for opt != "" {
		var name string
		name, opt, _ = strings.Cut(opt, ",")
		if name == "omitempty" {
			return true
		}
	}
	return false
}

func isEmptyValue(v reflect.Value) bool {
	switch v.Kind() {
	case reflect.Array, reflect.Map, reflect.Slice, reflect.String:
		return v.Len() == 0
	case reflect.Bool:
		return !v.Bool()
	case reflect.Int, reflect.Int8, reflect.Int16, reflect.Int32, reflect.Int64:
		return v.Int() == 0
	case reflect.Uint, reflect.Uint8, reflect.Uint16, reflect.Uint32, reflect.Uint64, reflect.Uintptr:
		return v.Uint() == 0
	case reflect.Float32, reflect.Float64:
		return v.Float() == 0
	case reflect.Interface, reflect.Pointer:
		return v.IsNil()
	}
	return false
}

type Cmdable interface {
	Pipeline() Pipeliner
	Pipelined(ctx context.Context, fn func(Pipeliner) error) ([]Cmder, error)

	TxPipelined(ctx context.Context, fn func(Pipeliner) error) ([]Cmder, error)
	TxPipeline() Pipeliner

	Command(ctx context.Context) *CommandsInfoCmd
	CommandList(ctx context.Context, filter *FilterBy) *StringSliceCmd
	CommandGetKeys(ctx context.Context, commands ...interface{}) *StringSliceCmd
	CommandGetKeysAndFlags(ctx context.Context, commands ...interface{}) *KeyFlagsCmd
	ClientGetName(ctx context.Context) *StringCmd
	Echo(ctx context.Context, message interface{}) *StringCmd
	Ping(ctx context.Context) *StatusCmd
	Quit(ctx context.Context) *StatusCmd
	Unlink(ctx context.Context, keys ...string) *IntCmd

	BgRewriteAOF(ctx context.Context) *StatusCmd
	BgSave(ctx context.Context) *StatusCmd
	ClientKill(ctx context.Context, ipPort string) *StatusCmd
	ClientKillByFilter(ctx context.Context, keys ...string) *IntCmd
	ClientList(ctx context.Context) *StringCmd
	ClientInfo(ctx context.Context) *ClientInfoCmd
	ClientPause(ctx context.Context, dur time.Duration) *BoolCmd
	ClientUnpause(ctx context.Context) *BoolCmd
	ClientID(ctx context.Context) *IntCmd
	ClientUnblock(ctx context.Context, id int64) *IntCmd
	ClientUnblockWithError(ctx context.Context, id int64) *IntCmd
	ConfigGet(ctx context.Context, parameter string) *MapStringStringCmd
	ConfigResetStat(ctx context.Context) *StatusCmd
	ConfigSet(ctx context.Context, parameter, value string) *StatusCmd
	ConfigRewrite(ctx context.Context) *StatusCmd
	DBSize(ctx context.Context) *IntCmd
	FlushAll(ctx context.Context) *StatusCmd
	FlushAllAsync(ctx context.Context) *StatusCmd
	FlushDB(ctx context.Context) *StatusCmd
	FlushDBAsync(ctx context.Context) *StatusCmd
	Info(ctx context.Context, section ...string) *StringCmd
	LastSave(ctx context.Context) *IntCmd
	Save(ctx context.Context) *StatusCmd
	Shutdown(ctx context.Context) *StatusCmd
	ShutdownSave(ctx context.Context) *StatusCmd
	ShutdownNoSave(ctx context.Context) *StatusCmd
	SlaveOf(ctx context.Context, host, port string) *StatusCmd
	SlowLogGet(ctx context.Context, num int64) *SlowLogCmd
	Time(ctx context.Context) *TimeCmd
	DebugObject(ctx context.Context, key string) *StringCmd

	MemoryUsage(ctx context.Context, key string, samples ...int) *IntCmd

	ModuleLoadex(ctx context.Context, conf *ModuleLoadexConfig) *StringCmd

<<<<<<< HEAD
	JSONCmdAble
=======
	ACLCmdable
	HashCmdable
	HyperLogLogCmdable
	GeoCmdable
	GenericCmdable
	ListCmdable
	SetCmdable
	SortedSetCmdable
	ClusterCmdable
	ScriptingFunctionsCmdable
	StringCmdable
	PubSubCmdable
	GearsCmdable
	ProbabilisticCmdable
	TimeseriesCmdable
	StreamCmdable
>>>>>>> af4872cb
}

type StatefulCmdable interface {
	Cmdable
	Auth(ctx context.Context, password string) *StatusCmd
	AuthACL(ctx context.Context, username, password string) *StatusCmd
	Select(ctx context.Context, index int) *StatusCmd
	SwapDB(ctx context.Context, index1, index2 int) *StatusCmd
	ClientSetName(ctx context.Context, name string) *BoolCmd
	ClientSetInfo(ctx context.Context, info LibraryInfo) *StatusCmd
	Hello(ctx context.Context, ver int, username, password, clientName string) *MapStringInterfaceCmd
}

var (
	_ Cmdable = (*Client)(nil)
	_ Cmdable = (*Tx)(nil)
	_ Cmdable = (*Ring)(nil)
	_ Cmdable = (*ClusterClient)(nil)
)

type cmdable func(ctx context.Context, cmd Cmder) error

type statefulCmdable func(ctx context.Context, cmd Cmder) error

//------------------------------------------------------------------------------

func (c statefulCmdable) Auth(ctx context.Context, password string) *StatusCmd {
	cmd := NewStatusCmd(ctx, "auth", password)
	_ = c(ctx, cmd)
	return cmd
}

// AuthACL Perform an AUTH command, using the given user and pass.
// Should be used to authenticate the current connection with one of the connections defined in the ACL list
// when connecting to a Redis 6.0 instance, or greater, that is using the Redis ACL system.
func (c statefulCmdable) AuthACL(ctx context.Context, username, password string) *StatusCmd {
	cmd := NewStatusCmd(ctx, "auth", username, password)
	_ = c(ctx, cmd)
	return cmd
}

func (c cmdable) Wait(ctx context.Context, numSlaves int, timeout time.Duration) *IntCmd {
	cmd := NewIntCmd(ctx, "wait", numSlaves, int(timeout/time.Millisecond))
	cmd.setReadTimeout(timeout)
	_ = c(ctx, cmd)
	return cmd
}

func (c cmdable) WaitAOF(ctx context.Context, numLocal, numSlaves int, timeout time.Duration) *IntCmd {
	cmd := NewIntCmd(ctx, "waitAOF", numLocal, numSlaves, int(timeout/time.Millisecond))
	cmd.setReadTimeout(timeout)
	_ = c(ctx, cmd)
	return cmd
}

func (c statefulCmdable) Select(ctx context.Context, index int) *StatusCmd {
	cmd := NewStatusCmd(ctx, "select", index)
	_ = c(ctx, cmd)
	return cmd
}

func (c statefulCmdable) SwapDB(ctx context.Context, index1, index2 int) *StatusCmd {
	cmd := NewStatusCmd(ctx, "swapdb", index1, index2)
	_ = c(ctx, cmd)
	return cmd
}

// ClientSetName assigns a name to the connection.
func (c statefulCmdable) ClientSetName(ctx context.Context, name string) *BoolCmd {
	cmd := NewBoolCmd(ctx, "client", "setname", name)
	_ = c(ctx, cmd)
	return cmd
}

// ClientSetInfo sends a CLIENT SETINFO command with the provided info.
func (c statefulCmdable) ClientSetInfo(ctx context.Context, info LibraryInfo) *StatusCmd {
	err := info.Validate()
	if err != nil {
		panic(err.Error())
	}

	var cmd *StatusCmd
	if info.LibName != nil {
		libName := fmt.Sprintf("go-redis(%s,%s)", *info.LibName, runtime.Version())
		cmd = NewStatusCmd(ctx, "client", "setinfo", "LIB-NAME", libName)
	} else {
		cmd = NewStatusCmd(ctx, "client", "setinfo", "LIB-VER", *info.LibVer)
	}

	_ = c(ctx, cmd)
	return cmd
}

// Validate checks if only one field in the struct is non-nil.
func (info LibraryInfo) Validate() error {
	if info.LibName != nil && info.LibVer != nil {
		return errors.New("both LibName and LibVer cannot be set at the same time")
	}
	if info.LibName == nil && info.LibVer == nil {
		return errors.New("at least one of LibName and LibVer should be set")
	}
	return nil
}

// Hello Set the resp protocol used.
func (c statefulCmdable) Hello(ctx context.Context,
	ver int, username, password, clientName string,
) *MapStringInterfaceCmd {
	args := make([]interface{}, 0, 7)
	args = append(args, "hello", ver)
	if password != "" {
		if username != "" {
			args = append(args, "auth", username, password)
		} else {
			args = append(args, "auth", "default", password)
		}
	}
	if clientName != "" {
		args = append(args, "setname", clientName)
	}
	cmd := NewMapStringInterfaceCmd(ctx, args...)
	_ = c(ctx, cmd)
	return cmd
}

//------------------------------------------------------------------------------

func (c cmdable) Command(ctx context.Context) *CommandsInfoCmd {
	cmd := NewCommandsInfoCmd(ctx, "command")
	_ = c(ctx, cmd)
	return cmd
}

// FilterBy is used for the `CommandList` command parameter.
type FilterBy struct {
	Module  string
	ACLCat  string
	Pattern string
}

func (c cmdable) CommandList(ctx context.Context, filter *FilterBy) *StringSliceCmd {
	args := make([]interface{}, 0, 5)
	args = append(args, "command", "list")
	if filter != nil {
		if filter.Module != "" {
			args = append(args, "filterby", "module", filter.Module)
		} else if filter.ACLCat != "" {
			args = append(args, "filterby", "aclcat", filter.ACLCat)
		} else if filter.Pattern != "" {
			args = append(args, "filterby", "pattern", filter.Pattern)
		}
	}
	cmd := NewStringSliceCmd(ctx, args...)
	_ = c(ctx, cmd)
	return cmd
}

func (c cmdable) CommandGetKeys(ctx context.Context, commands ...interface{}) *StringSliceCmd {
	args := make([]interface{}, 2+len(commands))
	args[0] = "command"
	args[1] = "getkeys"
	copy(args[2:], commands)
	cmd := NewStringSliceCmd(ctx, args...)
	_ = c(ctx, cmd)
	return cmd
}

func (c cmdable) CommandGetKeysAndFlags(ctx context.Context, commands ...interface{}) *KeyFlagsCmd {
	args := make([]interface{}, 2+len(commands))
	args[0] = "command"
	args[1] = "getkeysandflags"
	copy(args[2:], commands)
	cmd := NewKeyFlagsCmd(ctx, args...)
	_ = c(ctx, cmd)
	return cmd
}

// ClientGetName returns the name of the connection.
func (c cmdable) ClientGetName(ctx context.Context) *StringCmd {
	cmd := NewStringCmd(ctx, "client", "getname")
	_ = c(ctx, cmd)
	return cmd
}

func (c cmdable) Echo(ctx context.Context, message interface{}) *StringCmd {
	cmd := NewStringCmd(ctx, "echo", message)
	_ = c(ctx, cmd)
	return cmd
}

func (c cmdable) Ping(ctx context.Context) *StatusCmd {
	cmd := NewStatusCmd(ctx, "ping")
	_ = c(ctx, cmd)
	return cmd
}

func (c cmdable) Quit(_ context.Context) *StatusCmd {
	panic("not implemented")
}

//------------------------------------------------------------------------------

func (c cmdable) BgRewriteAOF(ctx context.Context) *StatusCmd {
	cmd := NewStatusCmd(ctx, "bgrewriteaof")
	_ = c(ctx, cmd)
	return cmd
}

func (c cmdable) BgSave(ctx context.Context) *StatusCmd {
	cmd := NewStatusCmd(ctx, "bgsave")
	_ = c(ctx, cmd)
	return cmd
}

func (c cmdable) ClientKill(ctx context.Context, ipPort string) *StatusCmd {
	cmd := NewStatusCmd(ctx, "client", "kill", ipPort)
	_ = c(ctx, cmd)
	return cmd
}

// ClientKillByFilter is new style syntax, while the ClientKill is old
//
//	CLIENT KILL <option> [value] ... <option> [value]
func (c cmdable) ClientKillByFilter(ctx context.Context, keys ...string) *IntCmd {
	args := make([]interface{}, 2+len(keys))
	args[0] = "client"
	args[1] = "kill"
	for i, key := range keys {
		args[2+i] = key
	}
	cmd := NewIntCmd(ctx, args...)
	_ = c(ctx, cmd)
	return cmd
}

func (c cmdable) ClientList(ctx context.Context) *StringCmd {
	cmd := NewStringCmd(ctx, "client", "list")
	_ = c(ctx, cmd)
	return cmd
}

func (c cmdable) ClientPause(ctx context.Context, dur time.Duration) *BoolCmd {
	cmd := NewBoolCmd(ctx, "client", "pause", formatMs(ctx, dur))
	_ = c(ctx, cmd)
	return cmd
}

func (c cmdable) ClientUnpause(ctx context.Context) *BoolCmd {
	cmd := NewBoolCmd(ctx, "client", "unpause")
	_ = c(ctx, cmd)
	return cmd
}

func (c cmdable) ClientID(ctx context.Context) *IntCmd {
	cmd := NewIntCmd(ctx, "client", "id")
	_ = c(ctx, cmd)
	return cmd
}

func (c cmdable) ClientUnblock(ctx context.Context, id int64) *IntCmd {
	cmd := NewIntCmd(ctx, "client", "unblock", id)
	_ = c(ctx, cmd)
	return cmd
}

func (c cmdable) ClientUnblockWithError(ctx context.Context, id int64) *IntCmd {
	cmd := NewIntCmd(ctx, "client", "unblock", id, "error")
	_ = c(ctx, cmd)
	return cmd
}

func (c cmdable) ClientInfo(ctx context.Context) *ClientInfoCmd {
	cmd := NewClientInfoCmd(ctx, "client", "info")
	_ = c(ctx, cmd)
	return cmd
}

// ------------------------------------------------------------------------------------------------

func (c cmdable) ConfigGet(ctx context.Context, parameter string) *MapStringStringCmd {
	cmd := NewMapStringStringCmd(ctx, "config", "get", parameter)
	_ = c(ctx, cmd)
	return cmd
}

func (c cmdable) ConfigResetStat(ctx context.Context) *StatusCmd {
	cmd := NewStatusCmd(ctx, "config", "resetstat")
	_ = c(ctx, cmd)
	return cmd
}

func (c cmdable) ConfigSet(ctx context.Context, parameter, value string) *StatusCmd {
	cmd := NewStatusCmd(ctx, "config", "set", parameter, value)
	_ = c(ctx, cmd)
	return cmd
}

func (c cmdable) ConfigRewrite(ctx context.Context) *StatusCmd {
	cmd := NewStatusCmd(ctx, "config", "rewrite")
	_ = c(ctx, cmd)
	return cmd
}

func (c cmdable) DBSize(ctx context.Context) *IntCmd {
	cmd := NewIntCmd(ctx, "dbsize")
	_ = c(ctx, cmd)
	return cmd
}

func (c cmdable) FlushAll(ctx context.Context) *StatusCmd {
	cmd := NewStatusCmd(ctx, "flushall")
	_ = c(ctx, cmd)
	return cmd
}

func (c cmdable) FlushAllAsync(ctx context.Context) *StatusCmd {
	cmd := NewStatusCmd(ctx, "flushall", "async")
	_ = c(ctx, cmd)
	return cmd
}

func (c cmdable) FlushDB(ctx context.Context) *StatusCmd {
	cmd := NewStatusCmd(ctx, "flushdb")
	_ = c(ctx, cmd)
	return cmd
}

func (c cmdable) FlushDBAsync(ctx context.Context) *StatusCmd {
	cmd := NewStatusCmd(ctx, "flushdb", "async")
	_ = c(ctx, cmd)
	return cmd
}

func (c cmdable) Info(ctx context.Context, sections ...string) *StringCmd {
	args := make([]interface{}, 1+len(sections))
	args[0] = "info"
	for i, section := range sections {
		args[i+1] = section
	}
	cmd := NewStringCmd(ctx, args...)
	_ = c(ctx, cmd)
	return cmd
}

func (c cmdable) LastSave(ctx context.Context) *IntCmd {
	cmd := NewIntCmd(ctx, "lastsave")
	_ = c(ctx, cmd)
	return cmd
}

func (c cmdable) Save(ctx context.Context) *StatusCmd {
	cmd := NewStatusCmd(ctx, "save")
	_ = c(ctx, cmd)
	return cmd
}

func (c cmdable) shutdown(ctx context.Context, modifier string) *StatusCmd {
	var args []interface{}
	if modifier == "" {
		args = []interface{}{"shutdown"}
	} else {
		args = []interface{}{"shutdown", modifier}
	}
	cmd := NewStatusCmd(ctx, args...)
	_ = c(ctx, cmd)
	if err := cmd.Err(); err != nil {
		if err == io.EOF {
			// Server quit as expected.
			cmd.err = nil
		}
	} else {
		// Server did not quit. String reply contains the reason.
		cmd.err = errors.New(cmd.val)
		cmd.val = ""
	}
	return cmd
}

func (c cmdable) Shutdown(ctx context.Context) *StatusCmd {
	return c.shutdown(ctx, "")
}

func (c cmdable) ShutdownSave(ctx context.Context) *StatusCmd {
	return c.shutdown(ctx, "save")
}

func (c cmdable) ShutdownNoSave(ctx context.Context) *StatusCmd {
	return c.shutdown(ctx, "nosave")
}

func (c cmdable) SlaveOf(ctx context.Context, host, port string) *StatusCmd {
	cmd := NewStatusCmd(ctx, "slaveof", host, port)
	_ = c(ctx, cmd)
	return cmd
}

func (c cmdable) SlowLogGet(ctx context.Context, num int64) *SlowLogCmd {
	cmd := NewSlowLogCmd(context.Background(), "slowlog", "get", num)
	_ = c(ctx, cmd)
	return cmd
}

func (c cmdable) Sync(_ context.Context) {
	panic("not implemented")
}

func (c cmdable) Time(ctx context.Context) *TimeCmd {
	cmd := NewTimeCmd(ctx, "time")
	_ = c(ctx, cmd)
	return cmd
}

func (c cmdable) DebugObject(ctx context.Context, key string) *StringCmd {
	cmd := NewStringCmd(ctx, "debug", "object", key)
	_ = c(ctx, cmd)
	return cmd
}

func (c cmdable) MemoryUsage(ctx context.Context, key string, samples ...int) *IntCmd {
	args := []interface{}{"memory", "usage", key}
	if len(samples) > 0 {
		if len(samples) != 1 {
			panic("MemoryUsage expects single sample count")
		}
		args = append(args, "SAMPLES", samples[0])
	}
	cmd := NewIntCmd(ctx, args...)
	cmd.SetFirstKeyPos(2)
	_ = c(ctx, cmd)
	return cmd
}

//------------------------------------------------------------------------------

// ModuleLoadexConfig struct is used to specify the arguments for the MODULE LOADEX command of redis.
// `MODULE LOADEX path [CONFIG name value [CONFIG name value ...]] [ARGS args [args ...]]`
type ModuleLoadexConfig struct {
	Path string
	Conf map[string]interface{}
	Args []interface{}
}

func (c *ModuleLoadexConfig) toArgs() []interface{} {
	args := make([]interface{}, 3, 3+len(c.Conf)*3+len(c.Args)*2)
	args[0] = "MODULE"
	args[1] = "LOADEX"
	args[2] = c.Path
	for k, v := range c.Conf {
		args = append(args, "CONFIG", k, v)
	}
	for _, arg := range c.Args {
		args = append(args, "ARGS", arg)
	}
	return args
}

// ModuleLoadex Redis `MODULE LOADEX path [CONFIG name value [CONFIG name value ...]] [ARGS args [args ...]]` command.
func (c cmdable) ModuleLoadex(ctx context.Context, conf *ModuleLoadexConfig) *StringCmd {
	cmd := NewStringCmd(ctx, conf.toArgs()...)
	_ = c(ctx, cmd)
	return cmd
}<|MERGE_RESOLUTION|>--- conflicted
+++ resolved
@@ -209,9 +209,6 @@
 
 	ModuleLoadex(ctx context.Context, conf *ModuleLoadexConfig) *StringCmd
 
-<<<<<<< HEAD
-	JSONCmdAble
-=======
 	ACLCmdable
 	HashCmdable
 	HyperLogLogCmdable
@@ -228,7 +225,7 @@
 	ProbabilisticCmdable
 	TimeseriesCmdable
 	StreamCmdable
->>>>>>> af4872cb
+	JSONCmdable
 }
 
 type StatefulCmdable interface {
