name: Go

on:
  push:
<<<<<<< HEAD
    branches: [master, v9, v9.7, '*']
  pull_request:
    branches: [master, v9, v9.7, '*']
=======
    branches: [master, v9, v9.7, v9.8]
  pull_request:
    branches: [master, v9, v9.7, v9.8]
>>>>>>> 42c32846

permissions:
  contents: read

jobs:

  benchmark:
    name: benchmark
    runs-on: ubuntu-latest
    strategy:
      fail-fast: false
      matrix:
        redis-version:
          - "8.0.1" # 8.0.1
          - "7.4.2" # should use redis stack 7.4
        go-version:
          - "1.23.x"
          - "1.24.x"

    steps:
      - name: Set up ${{ matrix.go-version }}
        uses: actions/setup-go@v5
        with:
          go-version: ${{ matrix.go-version }}

      - name: Checkout code
        uses: actions/checkout@v4

      - name: Setup Test environment
        env:
          REDIS_VERSION: ${{ matrix.redis-version }}
          CLIENT_LIBS_TEST_IMAGE: "redislabs/client-libs-test:${{ matrix.redis-version }}"
        run: |
          set -e
          redis_version_np=$(echo "$REDIS_VERSION" | grep -oP '^\d+.\d+')
          
          # Mapping of redis version to redis testing containers
          declare -A redis_version_mapping=(
            ["8.0.1"]="8.0.1-pre"
            ["7.4.2"]="rs-7.4.0-v2"
          )
          if [[ -v redis_version_mapping[$REDIS_VERSION] ]]; then
            echo "REDIS_VERSION=${redis_version_np}" >> $GITHUB_ENV
            echo "REDIS_IMAGE=redis:${{ matrix.redis-version }}" >> $GITHUB_ENV
            echo "CLIENT_LIBS_TEST_IMAGE=redislabs/client-libs-test:${redis_version_mapping[$REDIS_VERSION]}" >> $GITHUB_ENV
          else
            echo "Version not found in the mapping."
            exit 1
          fi
        shell: bash
      - name: Set up Docker Compose environment with redis ${{ matrix.redis-version }}
        run: make docker.start
        shell: bash
      - name: Benchmark Tests
        env:
          RCE_DOCKER: "true"
          RE_CLUSTER: "false"
        run: make bench
        shell: bash

  test-redis-ce:
    name: test-redis-ce
    runs-on: ubuntu-latest
    strategy:
        fail-fast: false
        matrix:
          redis-version:
            - "8.0.1" # 8.0.1
            - "7.4.2" # should use redis stack 7.4
            - "7.2.7" # should redis stack 7.2
          go-version:
            - "1.23.x"
            - "1.24.x"

    steps:
      - name: Checkout code
        uses: actions/checkout@v4

      - name: Run tests
        uses: ./.github/actions/run-tests
        with:
          go-version: ${{matrix.go-version}}
          redis-version: ${{ matrix.redis-version }}

      - name: Upload to Codecov
        uses: codecov/codecov-action@v5
        with:
          files: coverage.txt
          token: ${{ secrets.CODECOV_TOKEN }}
<|MERGE_RESOLUTION|>--- conflicted
+++ resolved
@@ -2,15 +2,9 @@
 
 on:
   push:
-<<<<<<< HEAD
     branches: [master, v9, v9.7, '*']
   pull_request:
     branches: [master, v9, v9.7, '*']
-=======
-    branches: [master, v9, v9.7, v9.8]
-  pull_request:
-    branches: [master, v9, v9.7, v9.8]
->>>>>>> 42c32846
 
 permissions:
   contents: read
